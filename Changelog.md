# Releases

All releases should be on [PyPi](https://pypi.org/project/lbutils-mp/), and also published on [GitHub](https://github.com/dlove24/lbutils). A full log of the changes can be found in the source, or on GitHub: what follows is a summary of key features/changes.

## 2023-04-16: lbutils 0.2.5

### New

<<<<<<< HEAD
* Added package and class structure diagrams to the
documentation to make navigating the code easier.
* Added additional checks to ensure more consistency
in the documentation.
=======
- Added package and class structure diagrams to the documentation to make navigating the code easier.
- Added additional ruff checks to ensure more consistency
>>>>>>> 680c3306

### Changed

- Updated the type signature of the library methods to make static type checking easier. Also added `mypy` to the commit hook to enforce type checking, and updated the documentation to reflect the types of the module attributes in use more consistently.

## 2023-04-16: lbutils 0.2.4

### New

- Add a user `origin` to the `Canvas` library, which is assumed to be under the users control. This makes it easier for the user to specify a 'drawing origin' for the drawing primitives
- The `Pixel` class now has an `offset` for Cartesian co-ordinate offsets, and a `offset_polar` for Polar co-ordinate offsets. With the changes to the drawing primitives, this should make it easier to make small changes between calls to drawing primitives.

### Changed

- Changed the API of the drawing primitives to allow the user to either use the internal `cursor` by default: or to use an ad-hoc `start` co-ordinate.
- Removed the use of Boolean flags in the API, to make the intent of the API clearer to readers of the code. This is now also checked by `ruff` and enforced on code commit.

## 2023-04-14: lbutils 0.2.3

### Changed

- Re-organise the `Canvas` library to use the internal `cursor` for the text routines. This makes the management of the writing routines the responsibility of the `Canvas` itself, and not the user of the `Canvas` (preserving encapsulation).
- Directly expose the `cursor` attributes as a helper for `Canvas` to make the movement of the `cursor` a little easier.

## 2023-04-14: lbutils 0.2.2

### Changed

- Use the new graphics API for the OLEDrgb pmod example

## 2023-04-14: lbutils 0.2.1

### Changed

- Link I2C driver infrastructure to the build

## 2023-04-14: lbutils 0.2.0

### New

- Rewritten graphics API, with support for abstract drawing and fonts
- Pmod library for support of the Diligent OLEDrgb pmod, using the new graphics library
- Helper libraries for network set-up on the Pico W
- Support libraries for font, pixel and colours

### Changed

- Move to Read The Docs as the offical documentation repository
- Use 'mkdocs' to build the documentation for the library
- Move to using 'ruff' instead of 'flake8' as the lint and code sanity checker.

## 2023-03-29: lbutils 0.1.1

### New

- Decimal and hexadecimal display drivers for a seven segment display

## Pre-Release: lbutils 0.1.2

### Changed

- Documentation moved from `pdoc3` back to `pdoc` as the offical generator<|MERGE_RESOLUTION|>--- conflicted
+++ resolved
@@ -6,15 +6,9 @@
 
 ### New
 
-<<<<<<< HEAD
-* Added package and class structure diagrams to the
-documentation to make navigating the code easier.
-* Added additional checks to ensure more consistency
-in the documentation.
-=======
 - Added package and class structure diagrams to the documentation to make navigating the code easier.
 - Added additional ruff checks to ensure more consistency
->>>>>>> 680c3306
+- Added a unit testing framework (based on `pytest`) for core class, and started integration work for `Colour` and `Canvas`.
 
 ### Changed
 
